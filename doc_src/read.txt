\section read read - read line of input into variables

\subsection read-synopsis Synopsis
\fish{synopsis}
read [OPTIONS] [VARIABLES...]
\endfish

\subsection read-description Description

`read` reads one line from standard input and stores the result in one or more shell variables.

The following options are available:

<<<<<<< HEAD
- `-c CMD` or `--command=CMD` sets the initial string in the interactive mode command buffer to `CMD`.

- `-g` or `--global` makes the variables global.

- `-l` or `--local` makes the variables local.

- `-m NAME` or `--mode-name=NAME` specifies that the name NAME should be used to save/load the history file. If NAME is fish, the regular fish history will be available.

- `-p PROMPT_CMD` or `--prompt=PROMPT_CMD` uses the output of the shell command `PROMPT_CMD` as the prompt for the interactive mode. The default prompt command is <code>set_color green; echo read; set_color normal; echo "> "</code>.

- `-s` or `--shell` enables syntax highlighting, tab completions and command termination suitable for entering shellscript code in the interactive mode.

- `-u` or `--unexport` prevents the variables from being exported to child processes (default behaviour).

- `-U` or `--universal` causes the specified shell variable to be made universal.

- `-x` or `--export` exports the variables to child processes.

- `-a` or `--array` stores the result as an array.

`read` reads a single line of input from stdin, breaks it into tokens based on the `IFS` shell variable, and then assigns one token to each variable specified in `VARIABLES`. If there are more tokens than variables, the complete remainder is assigned to the last variable. As a special case, if `IFS` is set to the empty string, each character of the input is considered a separate token.

If `-a` or `--array` is provided, only one variable name is allowed and the tokens are stored as an array in this variable.

=======
- <tt>-c CMD</tt> or <tt>--command=CMD</tt> sets the initial string in the interactive mode command buffer to <tt>CMD</tt>.
- <tt>-g</tt> or <tt>--global</tt> makes the variables global.
- <tt>-l</tt> or <tt>--local</tt> makes the variables local.
- <tt>-m NAME</tt> or <tt>--mode-name=NAME</tt> specifies that the name NAME should be used to save/load the history file. If NAME is fish, the regular fish history will be available.
- <tt>-n NCHARS</tt> or <tt>--nchars=NCHARS</tt> causes \c read to return after reading NCHARS characters rather than waiting for a complete line of input.
- <tt>-p PROMPT_CMD</tt> or <tt>--prompt=PROMPT_CMD</tt> uses the output of the shell command \c PROMPT_CMD as the prompt for the interactive mode. The default prompt command is <tt>set_color green; echo read; set_color normal; echo "> "</tt>.
- <code>-s</code> or <code>--shell</code> enables syntax highlighting, tab completions and command termination suitable for entering shellscript code in the interactive mode.
- <code>-u</code> or <code>--unexport</code> prevents the variables from being exported to child processes (default behaviour).
- <code>-U</code> or <code>--universal</code> causes the specified shell variable to be made universal.
- <code>-x</code> or <code>--export</code> exports the variables to child processes.
- <code>-a</code> or <code>--array</code> stores the result as an array.

\c read reads a single line of input from stdin, breaks it into tokens
based on the <tt>IFS</tt> shell variable, and then assigns one
token to each variable specified in <tt>VARIABLES</tt>. If there are more
tokens than variables, the complete remainder is assigned to the last variable.
As a special case, if \c IFS is set to the empty string, each character of the
input is considered a separate token.

If \c -a or \c --array is provided, only one variable name is allowed and the
tokens are stored as an array in this variable.

See the documentation for \c set for more details on the scoping rules for
variables.
>>>>>>> 4b7dc525

\subsection read-example Example

The following code stores the value 'hello' in the shell variable `$foo`.

\fish
echo hello|read foo
\endfish<|MERGE_RESOLUTION|>--- conflicted
+++ resolved
@@ -11,7 +11,6 @@
 
 The following options are available:
 
-<<<<<<< HEAD
 - `-c CMD` or `--command=CMD` sets the initial string in the interactive mode command buffer to `CMD`.
 
 - `-g` or `--global` makes the variables global.
@@ -19,6 +18,8 @@
 - `-l` or `--local` makes the variables local.
 
 - `-m NAME` or `--mode-name=NAME` specifies that the name NAME should be used to save/load the history file. If NAME is fish, the regular fish history will be available.
+
+- `-n NCHARS` or `--nchars=NCHARS` causes `read` to return after reading NCHARS characters rather than waiting for a complete line of input.
 
 - `-p PROMPT_CMD` or `--prompt=PROMPT_CMD` uses the output of the shell command `PROMPT_CMD` as the prompt for the interactive mode. The default prompt command is <code>set_color green; echo read; set_color normal; echo "> "</code>.
 
@@ -36,32 +37,8 @@
 
 If `-a` or `--array` is provided, only one variable name is allowed and the tokens are stored as an array in this variable.
 
-=======
-- <tt>-c CMD</tt> or <tt>--command=CMD</tt> sets the initial string in the interactive mode command buffer to <tt>CMD</tt>.
-- <tt>-g</tt> or <tt>--global</tt> makes the variables global.
-- <tt>-l</tt> or <tt>--local</tt> makes the variables local.
-- <tt>-m NAME</tt> or <tt>--mode-name=NAME</tt> specifies that the name NAME should be used to save/load the history file. If NAME is fish, the regular fish history will be available.
-- <tt>-n NCHARS</tt> or <tt>--nchars=NCHARS</tt> causes \c read to return after reading NCHARS characters rather than waiting for a complete line of input.
-- <tt>-p PROMPT_CMD</tt> or <tt>--prompt=PROMPT_CMD</tt> uses the output of the shell command \c PROMPT_CMD as the prompt for the interactive mode. The default prompt command is <tt>set_color green; echo read; set_color normal; echo "> "</tt>.
-- <code>-s</code> or <code>--shell</code> enables syntax highlighting, tab completions and command termination suitable for entering shellscript code in the interactive mode.
-- <code>-u</code> or <code>--unexport</code> prevents the variables from being exported to child processes (default behaviour).
-- <code>-U</code> or <code>--universal</code> causes the specified shell variable to be made universal.
-- <code>-x</code> or <code>--export</code> exports the variables to child processes.
-- <code>-a</code> or <code>--array</code> stores the result as an array.
+See the documentation for `set` for more details on the scoping rules for variables.
 
-\c read reads a single line of input from stdin, breaks it into tokens
-based on the <tt>IFS</tt> shell variable, and then assigns one
-token to each variable specified in <tt>VARIABLES</tt>. If there are more
-tokens than variables, the complete remainder is assigned to the last variable.
-As a special case, if \c IFS is set to the empty string, each character of the
-input is considered a separate token.
-
-If \c -a or \c --array is provided, only one variable name is allowed and the
-tokens are stored as an array in this variable.
-
-See the documentation for \c set for more details on the scoping rules for
-variables.
->>>>>>> 4b7dc525
 
 \subsection read-example Example
 
