--- conflicted
+++ resolved
@@ -524,14 +524,9 @@
 
 AC_CHECK_FUNCS( wcsdup wcsndup wcslen wcscasecmp wcsncasecmp fwprintf )
 AC_CHECK_FUNCS( futimes wcwidth wcswidth wcstok fputwc fgetwc )
-<<<<<<< HEAD
-AC_CHECK_FUNCS( wcstol wcslcat wcslcpy lrand48_r killpg )
-AC_CHECK_FUNCS( backtrace backtrace_symbols sysconf getifaddrs )
-AC_CHECK_FUNCS( inotify_init inotify_init1 )
-=======
 AC_CHECK_FUNCS( wcstol wcslcat wcslcpy lrand48_r killpg mkostemp )
 AC_CHECK_FUNCS( backtrace backtrace_symbols sysconf getifaddrs getpeerucred getpeereid )
->>>>>>> 333fb1bf
+AC_CHECK_FUNCS( inotify_init inotify_init1 )
 
 if test x$local_gettext != xno; then
   AC_CHECK_FUNCS( gettext dcgettext )
