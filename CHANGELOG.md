<<<<<<< HEAD
# fish next-minor

## Deprecations
- The vcs-prompt functions have been renamed to names without double-underscore, so __fish_git_prompt is now fish_git_prompt, __fish_vcs_prompt is now fish_vcs_prompt, __fish_hg_prompt is now fish_hg_prompt and __fish_svn_prompt is now fish_svn_prompt. Shims at the old names have been added, and the variables have kept their old names (#5586).

## Notable fixes and improvements
### Syntax changes and new commands
- None yet.

### Interactive improvements
- Major improvements in performance and functionality to the 'sorin' sample prompt (#5411).
- Added completions for:
 - nothing yet...
- Lots of improvements to completions.
- fish_clipboard_* now supports wayland by means of [wl-clipboard](https://github.com/bugaevc/wl-clipboard).
- mandoc can now be used to format the output from `--help` if nroff is not installed
- New color options for the pager have been added (#5524).
- The default escape delay (to differentiate between the escape key and an alt-combination) has been reduced to 30ms, down from 300ms for the default mode and 100ms for vi-mode (#3904).


=======
# fish 3.0.1

### Fixes and improvements

- exec now behaves properly inside functions (#5449)
- while loops now evaluate to the last executed command in the loop body (or zero if the body was empty), matching POSIX semantics.
- fish does not hang on launch when running under Cygwin/MSYS2
- The pager-toggle-search binding (by default Control-S) now positions the cursor in the completions list.
- The error when a command is not found is now printed a single time instead of once per argument. (#5588)
- The git completions now print correct file paths instead of ../../../ (and so on) with older git versions directly inside a git root. (#5578)
- The git completions won't suggest :/ paths (relative to the git root) so much anymore. (#5574)
- The git completions will now fuzzy-match paths again. (#5476)
- The git completions will ignore shell aliases, so enterprising users can set up the wrapping command (via `set -g __fish_git_alias_$command $whatitwraps`). (#5412)
- A crash when the user's information can't be read was fixed. (#5550)
- fish no longer crashes when $hostname or some other non-electric read-only variable is used as a loop variable. (#5548)
- The "kill" completions won't invoke the same command 25 times anymore, speeding matters up considerably. (#5541)
- Fish now inherits symlinked paths correctly. (#5525)
- fish_title had a few spaces removed, saving space. (#5517)
- The `nim` prompt now works correctly when chosen in fish_config. (#5490)
- A potential crash in `string match` discovered via GLIBCXX_ASSERTIONS was fixed. (#5479)
- A crash on FreeBSD related to the wcstod_l function was fixed. (#5453)
- An assertion that checked getpid() in a tight loop was removed, increasing performance in some cases up to 40%. (#5447)
- `string` now prints help to stdout, like other builtins. (#5495)
- The completions for `configure` now correctly offer directories. (#5518)
- The `man` completions won't interpret the argument as a regex anymore. (#5566)
- Killing the terminal while fish is in vi-normal mode will no longer send it spinning and eating CPU. (#5528)
- `brew.fish`: Add `update-reset` subcommand completion

=======
# fish 3.0.1 (released February 11, 2019)

This release of fish fixes a number of major issues discovered in fish 3.0.0.

### Fixes and improvements

- `exec` does not complain about running foreground jobs when called (#5449).
- while loops now evaluate to the last executed command in the loop body (or zero if the body was empty), matching POSIX semantics (#4982).
- `read --silent` no longer echoes to the tty when run from a non-interactive script (#5519).
- On macOS, path entries with spaces in `/etc/paths` and `/etc/paths.d` now correctly set path entries with spaces. Likewise, `MANPATH` is correctly set from `/etc/manpaths` and `/etc/manpaths.d` (#5481).
- fish starts correctly under Cygwin/MSYS2 (#5426).
- The `pager-toggle-search` binding (Ctrl-S by default) will now activate the search field, even when the pager is not focused.
- The error when a command is not found is now printed a single time, instead of once per argument (#5588).
- Fixes and improvements to the git completions, including printing correct paths with older git versions, fuzzy matching again, reducing unnecessary offers of root paths (starting with `:/`) (#5578, #5574, #5476), and ignoring shell aliases, so enterprising users can set up the wrapping command (via `set -g __fish_git_alias_$command $whatitwraps`) (#5412).
- Significant performance improvements to core shell functions (#5447) and to the `kill` completions (#5541). 
- Starting in symbolically-linked working directories works correctly (#5525).
- The default `fish_title` function no longer contains extra spaces (#5517).
- The `nim` prompt now works correctly when chosen in the Web-based configuration (#5490).
- `string` now prints help to stdout, like other builtins (#5495).
- Killing the terminal while fish is in vi normal mode will no longer send it spinning and eating CPU. (#5528)
- A number of crashes have been fixed (#5550, #5548, #5479, #5453).
- Improvements to the documentation and certain completions.

### Known issues

There is one significant known issue that was not corrected before the release:

- fish does not run correctly under Windows Services for Linux before Windows 10 version 1809/17763, and the message warning of this may not be displayed (#5619).

If you are upgrading from version 2.7.1 or before, please also review the release notes for 3.0.0 and 3.0b1 (included below).

---
>>>>>>> e26ab3d8

# fish 3.0.0 (released December 28, 2018)

fish 3 is a major release, which introduces some breaking changes alongside improved functionality. Although most existing scripts will continue to work, they should be reviewed against the list contained in the 3.0b1 release notes below.

Compared to the beta release of fish 3.0b1, fish version 3.0.0:

- builds correctly against musl libc (#5407)
- handles huge numeric arguments to `test` correctly (#5414)
- removes the history colouring introduced in 3.0b1, which did not always work correctly

There is one significant known issue which was not able to be corrected before the release:

- fish 3.0.0 builds on Cygwin (#5423), but does not run correctly (#5426) and will result in a hanging terminal when started. Cygwin users are encouraged to continue using 2.7.1 until a release which corrects this is available.

If you are upgrading from version 2.7.1 or before, please also review the release notes for 3.0b1 (included below).

---

# fish 3.0b1 (released December 11, 2018)

fish 3 is a major release, which introduces some breaking changes alongside improved functionality. Although most existing scripts will continue to work, they should be reviewed against the list below.

## Notable non-backward compatible changes
- Process and job expansion has largely been removed. `%` will no longer perform these expansions, except for `%self` for the PID of the current shell. Additionally, job management commands (`disown`, `wait`, `bg`, `fg` and `kill`) will expand job specifiers starting with `%` (#4230, #1202).
- `set x[1] x[2] a b`, to set multiple elements of an array at once, is no longer valid syntax (#4236).
- A literal `{}` now expands to itself, rather than nothing. This makes working with `find -exec` easier (#1109, #4632).
- Literally accessing a zero-index is now illegal syntax and is caught by the parser (#4862). (fish indices start at 1)
- Successive commas in brace expansions are handled in less surprising manner. For example, `{,,,}` expands to four empty strings rather than an empty string, a comma and an empty string again (#3002, #4632).
- `for` loop control variables are no longer local to the `for` block (#1935).
- Variables set in `if` and `while` conditions are available outside the block (#4820).
- Local exported (`set -lx`) vars are now visible to functions (#1091).
- The new `math` builtin (see below) does not support logical expressions; `test` should be used instead (#4777).
- Range expansion will now behave sensibly when given a single positive and negative index (`$foo[5..-1]` or `$foo[-1..5]`), clamping to the last valid index without changing direction if the list has fewer elements than expected.
- `read` now uses `-s` as short for `--silent` (à la `bash`); `--shell`'s abbreviation (formerly `-s`) is now `-S` instead (#4490).
- `cd` no longer resolves symlinks. fish now maintains a virtual path, matching other shells (#3350).
- `source` now requires an explicit `-` as the filename to read from the terminal (#2633).
- Arguments to `end` are now errors, instead of being silently ignored.
- The names `argparse`, `read`, `set`, `status`, `test` and `[` are now reserved and not allowed as function names. This prevents users unintentionally breaking stuff (#3000).
- The `fish_user_abbreviations` variable is no longer used; abbreviations will be migrated to the new storage format automatically.
- The `FISH_READ_BYTE_LIMIT` variable is now called `fish_byte_limit` (#4414).
- Environment variables are no longer split into arrays based on the record separator character on startup. Instead, variables are not split, unless their name ends in PATH, in which case they are split on colons (#436).
- The `history` builtin's `--with-time` option has been removed; this has been deprecated in favor of `--show-time` since 2.7.0 (#4403).
- The internal variables `__fish_datadir` and `__fish_sysconfdir` are now known as `__fish_data_dir` and `__fish_sysconf_dir` respectively.

## Deprecations

With the release of fish 3, a number of features have been marked for removal in the future. All users are encouraged to explore alternatives. A small number of these features are currently behind feature flags, which are turned on at present but may be turned off by default in the future.

A new feature flags mechanism is added for staging deprecations and breaking changes. Feature flags may be specified at launch with `fish --features ...` or by setting the universal `fish_features` variable. (#4940)

- The use of the `IFS` variable for `read` is deprecated; `IFS` will be ignored in the future (#4156). Use the `read --delimiter` option instead.
- The `function --on-process-exit` switch will be removed in future (#4700). Use the `fish_exit` event instead: `function --on-event fish_exit`.
- `$_` is deprecated and will removed in the future (#813). Use `status current-command` in a command substitution instead.
- `^` as a redirection deprecated and will be removed in the future. (#4394). Use `2>` to redirect stderr. This is controlled by the `stderr-nocaret` feature flag.
- `?` as a glob (wildcard) is deprecated and will be removed in the future (#4520). This is controlled by the `qmark-noglob` feature flag.

## Notable fixes and improvements
### Syntax changes and new commands
- fish now supports `&&` (like `and`), `||` (like `or`), and `!` (like `not`), for better migration from POSIX-compliant shells (#4620).
- Variables may be used as commands (#154).
- fish may be started in private mode via `fish --private`. Private mode fish sessions do not have access to the history file and any commands evaluated in private mode are not persisted for future sessions. A session variable `$fish_private_mode` can be queried to detect private mode and adjust the behavior of scripts accordingly to respect the user's wish for privacy.
- A new `wait` command for waiting on backgrounded processes (#4498).
- `math` is now a builtin rather than a wrapper around `bc` (#3157). Floating point computations is now used by default, and can be controlled with the new `--scale` option (#4478).
- Setting `$PATH` no longer warns on non-existent directories, allowing for a single $PATH to be shared across machines (eg via dotfiles) (#2969).
- `while` sets `$status` to a non-zero value if the loop is not executed (#4982).
- Command substitution output is now limited to 10 MB by default, controlled by the `fish_read_limit` variable (#3822). Notably, this is larger than most operating systems' argument size limit, so trying to pass argument lists this size to external commands has never worked.
- The machine hostname, where available, is now exposed as the `$hostname` reserved variable. This removes the dependency on the `hostname` executable (#4422).
- Bare `bind` invocations in config.fish now work. The `fish_user_key_bindings` function is no longer necessary, but will still be executed if it exists (#5191).
- `$fish_pid` and `$last_pid` are available as replacements for `%self` and `%last`.

### New features in commands
- `alias` has a new `--save` option to save the generated function immediately (#4878).
- `bind` has a new `--silent` option to ignore bind requests for named keys not available under the current terminal (#4188, #4431).
- `complete` has a new `--keep-order` option to show the provided or dynamically-generated argument list in the same order as specified, rather than alphabetically (#361).
- `exec` prompts for confirmation if background jobs are running.
- `funced` has a new `--save` option to automatically save the edited function after successfully editing (#4668).
- `functions` has a new ` --handlers` option to show functions registered as event handlers (#4694).
- `history search` supports globs for wildcard searching (#3136) and has a new `--reverse` option to show entries from oldest to newest (#4375).
- `jobs` has a new `--quiet` option to silence the output.
- `read` has a new `--delimiter` option for splitting input into arrays (#4256).
- `read` writes directly to stdout if called without arguments (#4407).
- `read` can now read individual lines into separate variables without consuming the input in its entirety via the new `/--line` option.
- `set` has new `--append` and `--prepend` options (#1326).
- `string match` with an empty pattern and `--entire` in glob mode now matches everything instead of nothing (#4971).
- `string split` supports a new `--no-empty` option to exclude empty strings from the result (#4779).
- `string` has new subcommands `split0` and `join0` for working with NUL-delimited output.
- `string` no longer stops processing text after NUL characters (#4605)
- `string escape` has a new `--style regex` option for escaping strings to be matched literally in `string` regex operations.
- `test` now supports floating point values in numeric comparisons.

### Interactive improvements
- A pipe at the end of a line now allows the job to continue on the next line (#1285).
- Italics and dim support out of the box on macOS for Terminal.app and iTerm (#4436).
- `cd` tab completions no longer descend into the deepest unambiguous path (#4649).
- Pager navigation has been improved. Most notably, moving down now wraps around, moving up from the commandline now jumps to the last element and moving right and left now reverse each other even when wrapping around (#4680).
- Typing normal characters while the completion pager is active no longer shows the search field. Instead it enters them into the command line, and ends paging (#2249).
- A new input binding `pager-toggle-search` toggles the search field in the completions pager on and off. By default, this is bound to Ctrl-S.
- Searching in the pager now does a full fuzzy search (#5213).
- The pager will now show the full command instead of just its last line if the number of completions is large (#4702).
- Abbreviations can be tab-completed (#3233).
- Tildes in file names are now properly escaped in completions (#2274).
- Wrapping completions (from `complete --wraps` or `function --wraps`) can now inject arguments. For example, `complete gco --wraps 'git checkout'` now works properly (#1976). The `alias` function has been updated to respect this behavior.
- Path completions now support expansions, meaning expressions like `python ~/<TAB>` now provides file suggestions just like any other relative or absolute path. (This includes support for other expansions, too.)
- Autosuggestions try to avoid arguments that are already present in the command line.
- Notifications about crashed processes are now always shown, even in command substitutions (#4962).
- The screen is no longer reset after a BEL, fixing graphical glitches (#3693).
- vi-mode now supports ';' and ',' motions. This introduces new {forward,backward}-jump-till and repeat-jump{,-reverse} bind functions (#5140).
- The `*y` vi-mode binding now works (#5100).
- True color is now enabled in neovim by default (#2792).
- Terminal size variables (`$COLUMNS`/`$LINES`) are now updated before `fish_prompt` is called, allowing the prompt to react (#904).
- Multi-line prompts no longer repeat when the terminal is resized (#2320).
- `xclip` support has been added to the clipboard integration (#5020).
- The Alt-P keybinding paginates the last command if the command line is empty.
- `$cmd_duration` is no longer reset when no command is executed (#5011).
- Deleting a one-character word no longer erases the next word as well (#4747).
- Token history search (Alt-Up) omits duplicate entries (#4795).
- The `fish_escape_delay_ms` timeout, allowing the use of the escape key both on its own and as part of a control sequence, was applied to all control characters; this has been reduced to just the escape key.
- Completing a function shows the description properly (#5206).
- Added completions for
  - `ansible`, including `ansible-galaxy`, `ansible-playbook` and `ansible-vault` (#4697)
  - `bb-power` (#4800)
  - `bd` (#4472)
  - `bower`
  - `clang` and `clang++` (#4174)
  - `conda` (#4837)
  - `configure` (for autoconf-generated files only)
  - `curl`
  - `doas` (#5196)
  - `ebuild` (#4911)
  - `emaint` (#4758)
  - `eopkg` (#4600)
  - `exercism` (#4495)
  - `hjson`
  - `hugo` (#4529)
  - `j` (from autojump #4344)
  - `jbake` (#4814)
  - `jhipster` (#4472)
  - `kitty`
  - `kldload`
  - `kldunload`
  - `makensis` (#5242)
  - `meson`
  - `mkdocs` (#4906)
  - `ngrok` (#4642)
  - OpenBSD's `pkg_add`, `pkg_delete`, `pkg_info`, `pfctl`, `rcctl`, `signify`, and `vmctl` (#4584)
  - `openocd`
  - `optipng`
  - `opkg` (#5168)
  - `pandoc` (#2937)
  - `port` (#4737)
  - `powerpill` (#4800)
  - `pstack` (#5135)
  - `serve` (#5026)
  - `ttx`
  - `unzip`
  - `virsh` (#5113)
  - `xclip` (#5126)
  - `xsv`
  - `zfs` and `zpool` (#4608)
- Lots of improvements to completions (especially `darcs` (#5112), `git`, `hg` and `sudo`).
- Completions for `yarn` and `npm` now require the `all-the-package-names` NPM package for full functionality.
- Completions for `bower` and `yarn` now require the `jq` utility for full functionality.
- Improved French translations.

### Other fixes and improvements
- Significant performance improvements to `abbr` (#4048), setting variables (#4200, #4341), executing functions, globs (#4579), `string` reading from standard input (#4610), and slicing history (in particular, `$history[1]` for the last executed command).
- Fish's internal wcwidth function has been updated to deal with newer Unicode, and the width of some characters can be configured via the `fish_ambiguous_width` (#5149) and `fish_emoji_width` (#2652) variables. Alternatively, a new build-time option INTERNAL_WCWIDTH can be used to use the system's wcwidth instead (#4816).
- `functions` correctly supports `-d` as the short form of `--description`. (#5105)
- `/etc/paths` is now parsed like macOS' bash `path_helper`, fixing $PATH order (#4336, #4852) on macOS.
- Using a read-only variable in a `for` loop produces an error, rather than silently producing incorrect results (#4342).
- The universal variables filename no longer contains the hostname or MAC address. It is now at the fixed location `.config/fish/fish_variables` (#1912).
- Exported variables in the global or universal scope no longer have their exported status affected by local variables (#2611).
- Major rework of terminal and job handling to eliminate bugs (#3805, #3952, #4178, #4235, #4238, #4540, #4929, #5210).
- Improvements to the manual page completion generator (#2937, #4313).
- `suspend --force` now works correctly (#4672).
- Pressing Ctrl-C while running a script now reliably terminates fish (#5253).

### For distributors and developers
- fish ships with a new build system based on CMake. CMake 3.2 is the minimum required version. Although the autotools-based Makefile and the Xcode project are still shipped with this release, they will be removed in the near future. All distributors and developers are encouraged to migrate to the CMake build.
- Build scripts for most platforms no longer require bash, using the standard sh instead.
- The `hostname` command is no longer required for fish to operate.

--

# fish 2.7.1 (released December 23, 2017)

This release of fish fixes an issue where iTerm 2 on macOS would display a warning about paste bracketing being left on when starting a new fish session (#4521).

If you are upgrading from version 2.6.0 or before, please also review the release notes for 2.7.0 and 2.7b1 (included below).

--

# fish 2.7.0 (released November 23, 2017)

There are no major changes between 2.7b1 and 2.7.0. If you are upgrading from version 2.6.0 or before, please also review the release notes for 2.7b1 (included below).

Xcode builds and macOS packages could not be produced with 2.7b1, but this is fixed in 2.7.0.

--

# fish 2.7b1 (released October 31, 2017)

## Notable improvements
- A new `cdh` (change directory using recent history) command provides a more friendly alternative to prevd/nextd and pushd/popd (#2847).
- A new `argparse` command is available to allow fish script to parse arguments with the same behavior as builtin commands. This also includes the `fish_opt` helper command. (#4190).
- Invalid array indexes are now silently ignored (#826, #4127).
- Improvements to the debugging facility, including a prompt specific to the debugger (`fish_breakpoint_prompt`) and a `status is-breakpoint` subcommand (#1310).
- `string` supports new `lower` and `upper` subcommands, for altering the case of strings (#4080). The case changing is not locale-aware yet.- `string escape` has a new `--style=xxx` flag where `xxx` can be `script`, `var`, or `url` (#4150), and can be reversed with `string unescape` (#3543).
- History can now be split into sessions with the `fish_history` variable, or not saved to disk at all (#102).
- Read history is now controlled by the `fish_history` variable rather than the `--mode-name` flag (#1504).
- `command` now supports an `--all` flag to report all directories with the command. `which` is no longer a runtime dependency (#2778).
- fish can run commands before starting an interactive session using the new `--init-command`/`-C` options (#4164).
- `set` has a new `--show` option to show lots of information about variables (#4265).

## Other significant changes
- The `COLUMNS` and `LINES` environment variables are now correctly set the first time `fish_prompt` is run (#4141).
- `complete`'s `--no-files` option works as intended (#112).
- `echo -h` now correctly echoes `-h` in line with other shells (#4120).
- The `export` compatibility function now returns zero on success, rather than always returning 1 (#4435).
- Stop converting empty elements in MANPATH to "." (#4158). The behavior being changed was introduced in fish 2.6.0.
- `count -h` and `count --help` now return 1 rather than produce command help output (#4189).
- An attempt to `read` which stops because too much data is available still defines the variables given as parameters (#4180).
- A regression in fish 2.4.0 which prevented `pushd +1` from working has been fixed (#4091).
- A regression in fish 2.6.0 where multiple `read` commands in non-interactive scripts were broken has been fixed (#4206).
- A regression in fish 2.6.0 involving universal variables with side-effects at startup such as `set -U fish_escape_delay_ms 10` has been fixed (#4196).
- Added completions for:
  - `as` (#4130)
  - `cdh` (#2847)
  - `dhcpd` (#4115)
  - `ezjail-admin` (#4324)
  - Fabric's `fab` (#4153)
  - `grub-file` (#4119)
  - `grub-install` (#4119)
  - `jest` (#4142)
  - `kdeconnect-cli`
  - `magneto` (#4043, #4108)
  - `mdadm` (#4198)
  - `passwd` (#4209)
  - `pip` and `pipenv` (#4448)
  - `s3cmd` (#4332)
  - `sbt` (#4347)
  - `snap` (#4215)
  - Sublime Text 3's `subl` (#4277)
- Lots of improvements to completions.
- Updated Chinese and French translations.

- Improved completions for:
  - `apt`
  - `cd` (#4061)
  - `composer` (#4295)
  - `eopkg`
  - `flatpak` (#4456)
  - `git` (#4117, #4147, #4329, #4368)
  - `gphoto2`
  - `killall` (#4052)
  - `ln`
  - `npm` (#4241)
  - `ssh` (#4377)
  - `tail`
  - `xdg-mime` (#4333)
  - `zypper` (#4325)
---

# fish 2.6.0 (released June 3, 2017)

Since the beta release of fish 2.6b1, fish version 2.6.0 contains a number of minor fixes, new completions for `magneto` (#4043), and improvements to the documentation.

## Known issues

- Apple macOS Sierra 10.12.5 introduced a problem with launching web browsers from other programs using AppleScript. This affects the fish Web configuration (`fish_config`); users on these platforms will need to manually open the address displayed in the terminal, such as by copying and pasting it into a browser. This problem will be fixed with macOS 10.12.6.

If you are upgrading from version 2.5.0 or before, please also review the release notes for 2.6b1 (included below).

---

# fish 2.6b1 (released May 14, 2017)

## Notable fixes and improvements

- Jobs running in the background can now be removed from the list of jobs with the new `disown` builtin, which behaves like the same command in other shells (#2810).
- Command substitutions now have access to the terminal, like in other shells. This allows tools like `fzf` to work properly (#1362, #3922).
- In cases where the operating system does not report the size of the terminal, the `COLUMNS` and `LINES` environment variables are used; if they are unset, a default of 80x24 is assumed.
- New French (#3772 & #3788) and improved German (#3834) translations.
- fish no longer depends on the `which` external command.

## Other significant changes

- Performance improvements in launching processes, including major reductions in signal blocking. Although this has been heavily tested, it may cause problems in some circumstances; set the `FISH_NO_SIGNAL_BLOCK` variable to 0 in your fish configuration file to return to the old behaviour (#2007).
- Performance improvements in prompts and functions that set lots of colours (#3793).
- The Delete key no longer deletes backwards (a regression in 2.5.0).
- `functions` supports a new `--details` option, which identifies where the function was loaded from (#3295), and a `--details --verbose` option which includes the function description (#597).
- `read` will read up to 10 MiB by default, leaving the target variable empty and exiting with status 122 if the line is too long. You can set a different limit with the `FISH_READ_BYTE_LIMIT` variable.
- `read` supports a new `--silent` option to hide the characters typed (#838), for when reading sensitive data from the terminal. `read` also now accepts simple strings for the prompt (rather than scripts) with the new `-P` and `--prompt-str` options (#802).
- `export` and `setenv` now understand colon-separated `PATH`, `CDPATH` and `MANPATH` variables.
- `setenv` is no longer a simple alias for `set -gx` and will complain, just like the csh version, if given more than one value (#4103).
- `bind` supports a new `--list-modes` option (#3872).
- `bg` will check all of its arguments before backgrounding any jobs; any invalid arguments will cause a failure, but non-existent (eg recently exited) jobs are ignored (#3909).
- `funced` warns if the function being edited has not been modified (#3961).
- `printf` correctly outputs "long long" integers (#3352).
- `status` supports a new `current-function` subcommand to print the current function name (#1743).
- `string` supports a new `repeat` subcommand (#3864). `string match` supports a new `--entire` option to emit the entire line matched by a pattern (#3957). `string replace` supports a new `--filter` option to only emit lines which underwent a replacement (#3348).
- `test` supports the `-k` option to test for sticky bits (#733).
- `umask` understands symbolic modes (#738).
- Empty components in the `CDPATH`, `MANPATH` and `PATH` variables are now converted to "." (#2106, #3914).
- New versions of ncurses (6.0 and up) wipe terminal scrollback buffers with certain commands; the `C-l` binding tries to avoid this (#2855).
- Some systems' `su` implementations do not set the `USER` environment variable; it is now reset for root users (#3916).
- Under terminals which support it, bracketed paste is enabled, escaping problematic characters for security and convience (#3871). Inside single quotes (`'`), single quotes and backslashes in pasted text are escaped (#967). The `fish_clipboard_paste` function (bound to `C-v` by default) is still the recommended pasting method where possible as it includes this functionality and more.
- Processes in pipelines are no longer signalled as soon as one command in the pipeline has completed (#1926). This behaviour matches other shells mre closely.
- All functions requiring Python work with whichever version of Python is installed (#3970). Python 3 is preferred, but Python 2.6 remains the minimum version required.
- The color of the cancellation character can be controlled by the `fish_color_cancel` variable (#3963).
- Added completions for:
 - `caddy` (#4008)
 - `castnow` (#3744)
 - `climate` (#3760)
 - `flatpak`
 - `gradle` (#3859)
 - `gsettings` (#4001)
 - `helm` (#3829)
 - `i3-msg` (#3787)
 - `ipset` (#3924)
 - `jq` (#3804)
 - `light` (#3752)
 - `minikube` (#3778)
 - `mocha` (#3828)
 - `mkdosfs` (#4017)
 - `pv` (#3773)
 - `setsid` (#3791)
 - `terraform` (#3960)
 - `usermod` (#3775)
 - `xinput`
 - `yarn` (#3816)
- Improved completions for `adb` (#3853), `apt` (#3771), `bzr` (#3769), `dconf`, `git` (including #3743), `grep` (#3789), `go` (#3789), `help` (#3789), `hg` (#3975), `htop` (#3789), `killall` (#3996), `lua`, `man` (#3762), `mount` (#3764 & #3841), `obnam` (#3924), `perl` (#3856), `portmaster` (#3950), `python` (#3840), `ssh` (#3781), `scp` (#3781), `systemctl` (#3757) and `udisks` (#3764).

---

# fish 2.5.0 (released February 3, 2017)

There are no major changes between 2.5b1 and 2.5.0. If you are upgrading from version 2.4.0 or before, please also review the release notes for 2.5b1 (included below).

## Notable fixes and improvements

- The Home, End, Insert, Delete, Page Up and Page Down keys work in Vi-style key bindings (#3731).

---

# fish 2.5b1 (released January 14, 2017)

## Platform Changes

Starting with version 2.5, fish requires a more up-to-date version of C++, specifically C++11 (from 2011). This affects some older platforms:

### Linux

For users building from source, GCC's g++ 4.8 or later, or LLVM's clang 3.3 or later, are known to work. Older platforms may require a newer compiler installed.

Unfortunately, because of the complexity of the toolchain, binary packages are no longer published by the fish-shell developers for the following platforms:

 - Red Hat Enterprise Linux and CentOS 5 & 6 for 64-bit builds
 - Ubuntu 12.04 (EoLTS April 2017)
 - Debian 7 (EoLTS May 2018)

Installing newer version of fish on these systems will require building from source.

### OS X SnowLeopard

Starting with version 2.5, fish requires a C++11 standard library on OS X 10.6 ("SnowLeopard"). If this library is not installed, you will see this error: `dyld: Library not loaded: /usr/lib/libc++.1.dylib`

MacPorts is the easiest way to obtain this library. After installing the SnowLeopard MacPorts release from the install page, run:

```
sudo port -v install libcxx
```

Now fish should launch successfully. (Please open an issue if it does not.)

This is only necessary on 10.6. OS X 10.7 and later include the required library by default.

## Other significant changes

- Attempting to exit with running processes in the background produces a warning, then signals them to terminate if a second attempt to exit is made. This brings the behaviour for running background processes into line with stopped processes. (#3497)
- `random` can now have start, stop and step values specified, or the new `choice` subcommand can be used to pick an argument from a list (#3619).
- A new key bindings preset, `fish_hybrid_key_bindings`, including all the Emacs-style and Vi-style bindings, which behaves like `fish_vi_key_bindings` in fish 2.3.0 (#3556).
- `function` now returns an error when called with invalid options, rather than defining the function anyway (#3574). This was a regression present in fish 2.3 and 2.4.0.
- fish no longer prints a warning when it identifies a running instance of an old version (2.1.0 and earlier). Changes to universal variables may not propagate between these old versions and 2.5b1.
- Improved compatiblity with Android (#3585), MSYS/mingw (#2360), and Solaris (#3456, #3340).
- Like other shells, the `test` builting now returns an error for numeric operations on invalid integers (#3346, #3581).
- `complete` no longer recognises `--authoritative` and `--unauthoritative` options, and they are marked as obsolete.
- `status` accepts subcommands, and should be used like `status is-interactive`. The old options continue to be supported for the foreseeable future (#3526), although only one subcommand or option can be specified at a time.
- Selection mode (used with "begin-selection") no longer selects a character the cursor does not move over (#3684).
- List indexes are handled better, and a bit more liberally in some cases (`echo $PATH[1 .. 3]` is now valid) (#3579).
- The `fish_mode_prompt` function is now simply a stub around `fish_default_mode_prompt`, which allows the mode prompt to be included more easily in customised prompt functions (#3641).

## Notable fixes and improvements
- `alias`, run without options or arguments, lists all defined aliases, and aliases now include a description in the function signature that identifies them.
- `complete` accepts empty strings as descriptions (#3557).
- `command` accepts `-q`/`--quiet` in combination with `--search` (#3591), providing a simple way of checking whether a command exists in scripts.
- Abbreviations can now be renamed with `abbr --rename OLD_KEY NEW_KEY` (#3610).
- The command synopses printed by `--help` options work better with copying and pasting (#2673).
- `help` launches the browser specified by the `$fish_help_browser variable` if it is set (#3131).
- History merging could lose items under certain circumstances and is now fixed (#3496).
- The `$status` variable is now set to 123 when a syntactically invalid command is entered (#3616).
- Exiting fish now signals all background processes to terminate, not just stopped jobs (#3497).
- A new `prompt_hostname` function which prints a hostname suitable for use in prompts (#3482).
- The `__fish_man_page` function (bound to Alt-h by default) now tries to recognize subcommands (e.g. `git add` will now open the "git-add" man page) (#3678).
- A new function `edit_command_buffer` (bound to Alt-e & Alt-v by default) to edit the command buffer in an external editor (#1215, #3627).
- `set_color` now supports italics (`--italics`), dim (`--dim`) and reverse (`--reverse`) modes (#3650).
- Filesystems with very slow locking (eg incorrectly-configured NFS) will no longer slow fish down (#685).
- Improved completions for `apt` (#3695), `fusermount` (#3642), `make` (#3628), `netctl-auto` (#3378), `nmcli` (#3648), `pygmentize` (#3378), and `tar` (#3719).
- Added completions for:
 - `VBoxHeadless` (#3378)
 - `VBoxSDL` (#3378)
 - `base64` (#3378)
 - `caffeinate` (#3524)
 - `dconf` (#3638)
 - `dig` (#3495)
 - `dpkg-reconfigure` (#3521 & #3522)
 - `feh` (#3378)
 - `launchctl` (#3682)
 - `lxc` (#3554 & #3564),
 - `mddiagnose` (#3524)
 - `mdfind` (#3524)
 - `mdimport`  (#3524)
 - `mdls` (#3524)
 - `mdutil` (#3524)
 - `mkvextract` (#3492)
 - `nvram` (#3524)
 - `objdump` (#3378)
 - `sysbench` (#3491)
 - `tmutil` (#3524)

---

# fish 2.4.0 (released November 8, 2016)

There are no major changes between 2.4b1 and 2.4.0.

## Notable fixes and improvements
- The documentation is now generated properly and with the correct version identifier.
- Automatic cursor changes are now only enabled on the subset of XTerm versions known to support them, resolving a problem where older versions printed garbage to the terminal before and after every prompt (#3499).
- Improved the title set in Apple Terminal.app.
- Added completions for `defaults` and improved completions for `diskutil` (#3478).

---

# fish 2.4b1 (released October 18, 2016)

## Significant changes
- The clipboard integration has been revamped with explicit bindings. The killring commands no longer copy from, or paste to, the X11 clipboard - use the new copy (`C-x`) and paste (`C-v`) bindings instead. The clipboard is now available on OS X as well as systems using X11 (e.g. Linux). (#3061)
- `history` uses subcommands (`history delete`) rather than options (`history --delete`) for its actions (#3367). You can no longer specify multiple actions via flags (e.g., `history --delete --save something`).
- New `history` options have been added, including `--max=n` to limit the number of history entries, `--show-time` option to show timestamps (#3175, #3244), and `--null` to null terminate history entries in the search output.
- `history search` is now case-insensitive by default (which also affects `history delete`) (#3236).
- `history delete` now correctly handles multiline commands (#31).
- Vi-style bindings no longer include all of the default emacs-style bindings; instead, they share some definitions (#3068).
- If there is no locale set in the environment, various known system configuration files will be checked for a default. If no locale can be found, `en_US-UTF.8` will be used (#277).
- A number followed by a caret (e.g. `5^`) is no longer treated as a redirection (#1873).
- The `$version` special variable can be overwritten, so that it can be used for other purposes if required.

## Notable fixes and improvements
- The `fish_realpath` builtin has been renamed to `realpath` and made compatible with GNU `realpath` when run without arguments (#3400). It is used only for systems without a `realpath` or `grealpath` utility (#3374).
- Improved color handling on terminals/consoles with 8-16 colors, particularly the use of bright named color (#3176, #3260).
- `fish_indent` can now read from files given as arguments, rather than just standard input (#3037).
- Fuzzy tab completions behave in a less surprising manner (#3090, #3211).
- `jobs` should only print its header line once (#3127).
- Wildcards in redirections are highlighted appropriately (#2789).
- Suggestions will be offered more often, like after removing characters (#3069).
- `history --merge` now correctly interleaves items in chronological order (#2312).
- Options for `fish_indent` have been aligned with the other binaries - in particular, `-d` now means `--debug`. The `--dump` option has been renamed to `--dump-parse-tree` (#3191).
- The display of bindings in the Web-based configuration has been greatly improved (#3325), as has the rendering of prompts (#2924).
- fish should no longer hang using 100% CPU in the C locale (#3214).
- A bug in FreeBSD 11 & 12, Dragonfly BSD & illumos prevented fish from working correctly on these platforms under UTF-8 locales; fish now avoids the buggy behaviour (#3050).
- Prompts which show git repository information (via `__fish_git_prompt`) are faster in large repositories (#3294) and slow filesystems (#3083).
- fish 2.3.0 reintroduced a problem where the greeting was printed even when using `read`; this has been corrected again (#3261).
- Vi mode changes the cursor depending on the current mode (#3215).
- Command lines with escaped space characters at the end tab-complete correctly (#2447).
- Added completions for:
  - `arcanist` (#3256)
  - `connmanctl` (#3419)
  - `figlet` (#3378)
  - `mdbook` (#3378)
  -  `ninja` (#3415)
  -  `p4`, the Perforce client (#3314)
  -  `pygmentize` (#3378)
  -  `ranger` (#3378)
- Improved completions for `aura` (#3297), `abbr` (#3267), `brew` (#3309), `chown` (#3380, #3383),`cygport` (#3392), `git` (#3274, #3226, #3225, #3094, #3087, #3035, #3021, #2982, #3230), `kill` & `pkill` (#3200), `screen` (#3271), `wget` (#3470), and `xz` (#3378).
- Distributors, packagers and developers will notice that the build process produces more succinct output by default; use `make V=1` to get verbose output (#3248).
- Improved compatibility with minor platforms including musl (#2988), Cygwin (#2993), Android (#3441, #3442), Haiku (#3322) and Solaris .

---

# fish 2.3.1 (released July 3, 2016)

This is a functionality and bugfix release. This release does not contain all the changes to fish since the last release, but fixes a number of issues directly affecting users at present and includes a small number of new features.

## Significant changes
- A new `fish_key_reader` binary for decoding interactive keypresses (#2991).
- `fish_mode_prompt` has been updated to reflect the changes in the way the Vi input mode is set up (#3067), making this more reliable.
- `fish_config` can now properly be launched from the OS X app bundle (#3140).

## Notable fixes and improvements

- Extra lines were sometimes inserted into the output under Windows (Cygwin and Microsoft Windows Subsystem for Linux) due to TTY timestamps not being updated (#2859).
- The `string` builtin's `match` mode now handles the combination of `-rnv` (match, invert and count) correctly (#3098).
- Improvements to TTY special character handling (#3064), locale handling (#3124) and terminal environment variable handling (#3060).
- Work towards handling the terminal modes for external commands launched from initialisation files (#2980).
- Ease the upgrade path from fish 2.2.0 and before by warning users to restart fish if the `string` builtin is not available (#3057).
- `type -a` now syntax-colorizes function source output.
- Added completions for `alsamixer`, `godoc`, `gofmt`, `goimports`, `gorename`, `lscpu`, `mkdir`, `modinfo`, `netctl-auto`, `poweroff`, `termite`, `udisksctl` and `xz` (#3123).
- Improved completions for `apt` (#3097), `aura` (#3102),`git` (#3114), `npm` (#3158), `string` and `suspend` (#3154).

---

# fish 2.3.0 (released May 20, 2016)

There are no significant changes between 2.3.0 and 2.3b2.

## Other notable fixes and improvements

- `abbr` now allows non-letter keys (#2996).
- Define a few extra colours on first start (#2987).
- Multiple documentation updates.
- Added completions for rmmod (#3007).
- Improved completions for git (#2998).

## Known issues

- Interactive commands started from fish configuration files or from the `-c` option may, under certain circumstances, be started with incorrect terminal modes and fail to behave as expected. A fix is planned but requires further testing (#2619).

---

# fish 2.3b2 (released May 5, 2016)

## Significant changes

- A new `fish_realpath` builtin and associated function to allow the use of `realpath` even on those platforms that don't ship an appropriate command (#2932).
- Alt-# toggles the current command line between commented and uncommented states, making it easy to save a command in history without executing it.
- The `fish_vi_mode` function is now deprecated in favour of `fish_vi_key_bindings`.

## Other notable fixes and improvements

- Fix the build on Cygwin (#2952) and RedHat Enterprise Linux/CentOS 5 (#2955).
- Avoid confusing the terminal line driver with non-printing characters in `fish_title` (#2453).
- Improved completions for busctl, git (#2585, #2879, #2984), and netctl.

---

# fish 2.3b1 (released April 19, 2016)

## Significant Changes

- A new `string` builtin to handle... strings! This builtin will measure, split, search and replace text strings, including using regular expressions. It can also be used to turn lists into plain strings using `join`. `string` can be used in place of `sed`, `grep`, `tr`, `cut`, and `awk` in many situations. (#2296)
- Allow using escape as the Meta modifier key, by waiting after seeing an escape character wait up to 300ms for an additional character. This is consistent with readline (e.g. bash) and can be configured via the `fish_escape_delay_ms variable`. This allows using escape as the Meta modifier. (#1356)
- Add new directories for vendor functions and configuration snippets (#2500)
- A new `fish_realpath` builtin and associated `realpath` function should allow scripts to resolve path names via `realpath` regardless of whether there is an external command of that name; albeit with some limitations. See the associated documentation.

## Backward-incompatible changes

- Unmatched globs will now cause an error, except when used with `for`, `set` or `count` (#2719)
- `and` and `or` will now bind to the closest `if` or `while`, allowing compound conditions without `begin` and `end` (#1428)
- `set -ql` now searches up to function scope for variables (#2502)
- `status -f` will now behave the same when run as the main script or using `source` (#2643)
- `source` no longer puts the file name in `$argv` if no arguments are given (#139)
- History files are stored under the `XDG_DATA_HOME` hierarchy (by default, in `~/.local/share`), and existing history will be moved on first use (#744)

## Other notable fixes and improvements

- Fish no longer silences errors in config.fish (#2702)
- Directory autosuggestions will now descend as far as possible if there is only one child directory (#2531)
- Add support for bright colors (#1464)
- Allow Ctrl-J (\cj) to be bound separately from Ctrl-M (\cm) (#217)
- psub now has a "-s"/"&#x2013;suffix" option to name the temporary file with that suffix
- Enable 24-bit colors on select terminals (#2495)
- Support for SVN status in the prompt (#2582)
- Mercurial and SVN support have been added to the Classic + Git (now Classic + VCS) prompt (via the new \__fish_vcs_prompt function) (#2592)
- export now handles variables with a "=" in the value (#2403)
- New completions for:
    -   alsactl
    -   Archlinux's asp, makepkg
    -   Atom's apm (#2390)
    -   entr - the "Event Notify Test Runner" (#2265)
    -   Fedora's dnf (#2638)
    -   OSX diskutil (#2738)
    -   pkgng (#2395)
    -   pulseaudio's pacmd and pactl
    -   rust's rustc and cargo (#2409)
    -   sysctl (#2214)
    -   systemd's machinectl (#2158), busctl (#2144), systemd-nspawn, systemd-analyze, localectl, timedatectl
    -   and more
- Fish no longer has a function called sgrep, freeing it for user customization (#2245)
- A rewrite of the completions for cd, fixing a few bugs (#2299, #2300, #562)
- Linux VTs now run in a simplified mode to avoid issues (#2311)
- The vi-bindings now inherit from the emacs bindings
- Fish will also execute `fish_user_key_bindings` when in vi-mode
- `funced` will now also check $VISUAL (#2268)
- A new `suspend` function (#2269)
- Subcommand completion now works better with split /usr (#2141)
- The command-not-found-handler can now be overridden by defining a function called `__fish_command_not_found_handler` in config.fish (#2332)
- A few fixes to the Sorin theme
- PWD shortening in the prompt can now be configured via the `fish_prompt_pwd_dir_length` variable, set to the length per path component (#2473)
- fish no longer requires `/etc/fish/config.fish` to correctly start, and now ships a skeleton file that only contains some documentation (#2799)

---

# fish 2.2.0 (released July 12, 2015)

### Significant changes ###

 * Abbreviations: the new `abbr` command allows for interactively-expanded abbreviations, allowing quick access to frequently-used commands (#731).
 * Vi mode: run `fish_vi_mode` to switch fish into the key bindings and prompt familiar to users of the Vi editor (#65).
 * New inline and interactive pager, which will be familiar to users of zsh (#291).
 * Underlying architectural changes: the `fishd` universal variable server has been removed as it was a source of many bugs and security problems. Notably, old fish sessions will not be able to communicate universal variable changes with new fish sessions. For best results, restart all running instances of `fish`.
 * The web-based configuration tool has been redesigned, featuring a prompt theme chooser and other improvements.
 * New German, Brazilian Portuguese, and Chinese translations.

### Backward-incompatible changes ###

These are kept to a minimum, but either change undocumented features or are too hard to use in their existing forms. These changes may break existing scripts.

 * `commandline` no longer interprets functions "in reverse", instead behaving as expected (#1567).
 * The previously-undocumented `CMD_DURATION` variable is now set for all commands and contains the execution time of the last command in milliseconds (#1585). It is no longer exported to other commands (#1896).
 * `if` / `else` conditional statements now return values consistent with the Single Unix Specification, like other shells (#1443).
 * A new "top-level" local scope has been added, allowing local variables declared on the commandline to be visible to subsequent commands. (#1908)

### Other notable fixes and improvements ###

 * New documentation design (#1662), which requires a Doxygen version 1.8.7 or newer to build.
 * Fish now defines a default directory for other packages to provide completions. By default this is `/usr/share/fish/vendor-completions.d`; on systems with `pkgconfig` installed this path is discoverable with `pkg-config --variable completionsdir fish`.
 * A new parser removes many bugs; all existing syntax should keep working.
 * New `fish_preexec` and `fish_postexec` events are fired before and after job execution respectively (#1549).
 * Unmatched wildcards no longer prevent a job from running. Wildcards used interactively will still print an error, but the job will proceed and the wildcard will expand to zero arguments (#1482).
 * The `.` command is deprecated and the `source` command is preferred (#310).
 * `bind` supports "bind modes", which allows bindings to be set for a particular named mode, to support the implementation of Vi mode.
 * A new `export` alias, which behaves like other shells (#1833).
 * `command` has a new `--search` option to print the name of the disk file that would be executed, like other shells' `command -v` (#1540).
 * `commandline` has a new `--paging-mode` option to support the new pager.
 * `complete` has a new `--wraps` option, which allows a command to (recursively) inherit the completions of a wrapped command (#393), and `complete -e` now correctly erases completions (#380).
 * Completions are now generated from manual pages by default on the first run of fish (#997).
 * `fish_indent` can now produce colorized (`--ansi`) and HTML (`--html`) output (#1827).
 * `functions --erase` now prevents autoloaded functions from being reloaded in the current session.
 * `history` has a new `--merge` option, to incorporate history from other sessions into the current session (#825).
 * `jobs` returns 1 if there are no active jobs (#1484).
 * `read` has several new options:
  * `--array` to break input into an array (#1540)
  * `--null` to break lines on NUL characters rather than newlines (#1694)
  * `--nchars` to read a specific number of characters (#1616)
  * `--right-prompt` to display a right-hand-side prompt during interactive read (#1698).
 * `type` has a new `-q` option to suppress output (#1540 and, like other shells, `type -a` now prints all matches for a command (#261).
 * Pressing F1 now shows the manual page for the current command (#1063).
 * `fish_title` functions have access to the arguments of the currently running argument as `$argv[1]` (#1542).
 * The OS command-not-found handler is used on Arch Linux (#1925), nixOS (#1852), openSUSE and Fedora (#1280).
 * `Alt`+`.` searches backwards in the token history, mapping to the same behavior as inserting the last argument of the previous command, like other shells (#89).
 * The `SHLVL` environment variable is incremented correctly (#1634 & #1693).
 * Added completions for `adb` (#1165 & #1211), `apt` (#2018), `aura` (#1292), `composer` (#1607), `cygport` (#1841), `dropbox` (#1533), `elixir` (#1167), `fossil`, `heroku` (#1790), `iex` (#1167), `kitchen` (#2000), `nix` (#1167), `node`/`npm` (#1566), `opam` (#1615), `setfacl` (#1752), `tmuxinator` (#1863), and `yast2` (#1739).
 * Improved completions for `brew` (#1090 & #1810), `bundler` (#1779), `cd` (#1135), `emerge` (#1840),`git` (#1680, #1834 & #1951), `man` (#960), `modprobe` (#1124), `pacman` (#1292), `rpm` (#1236), `rsync` (#1872), `scp` (#1145), `ssh` (#1234), `sshfs` (#1268), `systemctl` (#1462, #1950 & #1972), `tmux` (#1853), `vagrant` (#1748), `yum` (#1269), and `zypper` (#1787).

---

# fish 2.1.2  (released Feb 24, 2015)

fish 2.1.2 contains a workaround for a filesystem bug in Mac OS X Yosemite. #1859

Specifically, after installing fish 2.1.1 and then rebooting, "Verify Disk" in Disk Utility will report "Invalid number of hard links." We don't have any reports of data loss or other adverse consequences. fish 2.1.2 avoids triggering the bug, but does not repair an already affected filesystem. To repair the filesystem, you can boot into Recovery Mode and use Repair Disk from Disk Utility. Linux and versions of OS X prior to Yosemite are believed to be unaffected.

There are no other changes in this release.

---

# fish 2.1.1 (released September 26, 2014)

__Important:__ if you are upgrading, stop all running instances of `fishd` as soon as possible after installing this release; it will be restarted automatically. On most systems, there will be no further action required. Note that some environments (where `XDG_RUNTIME_DIR` is set), such as Fedora 20, will require a restart of all running fish processes before universal variables work as intended.

Distributors are highly encouraged to call `killall fishd`, `pkill fishd` or similar in installation scripts, or to warn their users to do so.

### Security fixes
 * The fish_config web interface now uses an authentication token to protect requests and only responds to requests from the local machine with this token, preventing a remote code execution attack. (closing CVE-2014-2914). #1438
 * `psub` and `funced` are no longer vulnerable to attacks which allow local privilege escalation and data tampering (closing CVE-2014-2906 and CVE-2014-3856). #1437
 * `fishd` uses a secure path for its socket, preventing a local privilege escalation attack (closing CVE-2014-2905). #1436
 * `__fish_print_packages` is no longer vulnerable to attacks which would allow local privilege escalation and data tampering (closing CVE-2014-3219). #1440

### Other fixes
 * `fishd` now ignores SIGPIPE, fixing crashes using tools like GNU Parallel and which occurred more often as a result of the other `fishd` changes. #1084 & #1690

---

# fish 2.1.0

Significant Changes
-------------------

* **Tab completions will fuzzy-match files.** #568

  When tab-completing a file, fish will first attempt prefix matches (`foo` matches `foobar`), then substring matches (`ooba` matches `foobar`), and lastly subsequence matches (`fbr` matches `foobar`). For example, in a directory with files foo1.txt, foo2.txt, foo3.txt…, you can type only the numeric part and hit tab to fill in the rest.

  This feature is implemented for files and executables. It is not yet implemented for options (like `--foobar`), and not yet implemented across path components (like `/u/l/b` to match `/usr/local/bin`).

* **Redirections now work better across pipelines.** #110, #877

  In particular, you can pipe stderr and stdout together, for example, with `cmd ^&1 | tee log.txt`, or the more familiar `cmd 2>&1 | tee log.txt`.

* **A single `%` now expands to the last job backgrounded.** #1008

  Previously, a single `%` would pid-expand to either all backgrounded jobs, or all jobs owned by your user. Now it expands to the last job backgrounded. If no job is in the background, it will fail to expand. In particular, `fg %` can be used to put the most recent background job in the foreground.

Other Notable Fixes
-------------------

* alt-U and alt+C now uppercase and capitalize words, respectively. #995

* VTE based terminals should now know the working directory. #906

* The autotools build now works on Mavericks. #968

* The end-of-line binding (ctrl+E) now accepts autosuggestions. #932

* Directories in `/etc/paths` (used on OS X) are now prepended instead of appended, similar to other shells. #927

* Option-right-arrow (used for partial autosuggestion completion) now works on iTerm2. #920

* Tab completions now work properly within nested subcommands. #913

* `printf` supports \e, the escape character. #910

* `fish_config history` no longer shows duplicate items. #900

* `$fish_user_paths` is now prepended to $PATH instead of appended. #888

* Jobs complete when all processes complete. #876


  For example, in previous versions of fish, `sleep 10 | echo Done` returns control immediately, because echo does not read from stdin. Now it does not complete until sleep exits (presumably after 10 seconds).

* Better error reporting for square brackets. #875

* fish no longer tries to add `/bin` to `$PATH` unless PATH is totally empty. #852

* History token substitution (alt-up) now works correctly inside subshells. #833

* Flow control is now disabled, freeing up ctrl-S and ctrl-Q for other uses. #814

* sh-style variable setting like `foo=bar` now produces better error messages. #809

* Commands with wildcards no longer produce autosuggestions. #785

* funced no longer freaks out when supplied with no arguments. #780

* fish.app now works correctly in a directory containing spaces. #774

* Tab completion cycling no longer occasionally fails to repaint. #765

* Comments now work in eval'd strings. #684

* History search (up-arrow) now shows the item matching the autosuggestion, if that autosuggestion was truncated. #650

* Ctrl-T now transposes characters, as in other shells. #128

---

# fish 2.0.0

Significant Changes
-------------------

* **Command substitutions now modify `$status` #547.**
  Previously the exit status of command substitutions (like `(pwd)`) was ignored; however now it modifies $status. Furthermore, the `set` command now only sets $status on failure; it is untouched on success. This allows for the following pattern:

  ```sh
  if set python_path (which python)
     ...
  end
  ```
  Because set does not modify $status on success, the if branch effectively tests whether `which` succeeded, and if so, whether the `set` also succeeded.
* **Improvements to $PATH handling.**
    * There is a new variable, `$fish_user_paths`, which can be set universally, and whose contents are appended to $PATH #527
    * /etc/paths and /etc/paths.d are now respected on OS X
    * fish no longer modifies $PATH to find its own binaries
* **Long lines no longer use ellipsis for line breaks**, and copy and paste
  should no longer include a newline even if the line was broken #300
* **New syntax for index ranges** (sometimes known as "slices") #212
* **fish now supports an `else if` statement** #134
* **Process and pid completion now works on OS X** #129
* **fish is now relocatable**, and no longer depends on compiled-in paths #125
* **fish now supports a right prompt (RPROMPT)** through the fish_right_prompt function #80
* **fish now uses posix_spawn instead of fork when possible**, which is much faster on BSD and OS X #11

Other Notable Fixes
-------------------

* Updated VCS completions (darcs, cvs, svn, etc.)
* Avoid calling getcwd on the main thread, as it can hang #696
* Control-D (forward delete) no longer stops at a period #667
* Completions for many new commands
* fish now respects rxvt's unique keybindings #657
* xsel is no longer built as part of fish. It will still be invoked if installed separately #633
* __fish_filter_mime no longer spews #628
* The --no-execute option to fish no longer falls over when reaching the end of a block #624
* fish_config knows how to find fish even if it's not in the $PATH #621
* A leading space now prevents writing to history, as is done in bash and zsh #615
* Hitting enter after a backslash only goes to a new line if it is followed by whitespace or the end of the line #613
* printf is now a builtin #611
* Event handlers should no longer fire if signals are blocked #608
* set_color is now a builtin #578
* man page completions are now located in a new generated_completions directory, instead of your completions directory #576
* tab now clears autosuggestions #561
* tab completion from within a pair of quotes now attempts to "appropriate" the closing quote #552
* $EDITOR can now be a list: for example, `set EDITOR gvim -f`) #541
* `case` bodies are now indented #530
* The profile switch `-p` no longer crashes #517
* You can now control-C out of `read` #516
* `umask` is now functional on OS X #515
* Avoid calling getpwnam on the main thread, as it can hang #512
* Alt-F or Alt-right-arrow (Option-F or option-right-arrow) now accepts one word of an autosuggestion #435
* Setting fish as your login shell no longer kills OpenSUSE #367
* Backslashes now join lines, instead of creating multiple commands #347
* echo now implements the -e flag to interpret escapes #337
* When the last token in the user's input contains capital letters, use its case in preference to that of the autosuggestion #335
* Descriptions now have their own muted color #279
* Wildcards beginning with a . (for example, `ls .*`) no longer match . and .. #270
* Recursive wildcards now handle symlink loops #268
* You can now delete history items from the fish_config web interface #250
* The OS X build now weak links `wcsdup` and `wcscasecmp` #240
* fish now saves and restores the process group, which prevents certain processes from being erroneously reported as stopped #197
* funced now takes an editor option #187
* Alternating row colors are available in fish pager through `fish_pager_color_secondary` #186
* Universal variable values are now stored based on your MAC address, not your hostname #183
* The caret ^ now only does a stderr redirection if it is the first character of a token, making git users happy #168
* Autosuggestions will no longer cause line wrapping #167
* Better handling of Unicode combining characters #155
* fish SIGHUPs processes more often #138
* fish no longer causes `sudo` to ask for a password every time
* fish behaves better under Midnight Commander #121
* `set -e` no longer crashes #100
* fish now will automatically import history from bash, if there is no fish history #66
* Backslashed-newlines inside quoted strings now behave more intuitively #52
* Tab titles should be shown correctly in iTerm2 #47
* scp remote path completion now sometimes works #42
* The `read` builtin no longer shows autosuggestions #29
* Custom key bindings can now be set via the `fish_user_key_bindings` function #21
* All Python scripts now run correctly under both Python 2 and Python 3 #14
* The "accept autosuggestion" key can now be configured #19
* Autosuggestions will no longer suggest invalid commands #6

---

# fishfish Beta r2

Bug Fixes
---------

* **Implicit cd** is back, for paths that start with one or two dots, a slash, or a tilde.
* **Overrides of default functions should be fixed.** The "internalized scripts" feature is disabled for now.
* **Disabled delayed suspend.** This is a strange job-control feature of BSD systems, including OS X. Disabling it frees up Control Y for other purposes; in particular, for yank, which now works on OS X.
* **fish_indent is fixed.** In particular, the `funced` and `funcsave` functions work again.
* A SIGTERM now ends the whole execution stack again (resolving #13).
* Bumped the __fish_config_interactive version number so the default fish_color_autosuggestion kicks in.
* fish_config better handles combined term256 and classic colors like "555 yellow".

New Features
------------

* **A history builtin**, and associated interactive function that enables deleting history items. Example usage:
      * Print all history items beginning with echo: `history --prefix echo`
      * Print all history items containing foo: `history --contains foo`
      * Interactively delete some items containing foo: `history --delete --contains foo`

Credit to @siteshwar for implementation. Thanks @siteshwar!

---

# fishfish Beta r1

## Scripting
* No changes! All existing fish scripts, config files, completions, etc. from trunk should continue to work.

## New Features
* **Autosuggestions**. Think URL fields in browsers. When you type a command, fish will suggest the rest of the command after the cursor, in a muted gray when possible. You can accept the suggestion with the right arrow key or Ctrl-F. Suggestions come from command history, completions, and some custom code for cd; there's a lot of potential for improvement here. The suggestions are computed on a background pthread, so they never slow down your typing. The autosuggestion feature is incredible. I miss it dearly every time I use anything else.

* **term256 support** where available, specifically modern xterms and OS X Lion. You can specify colors the old way ('set_color cyan') or by specifying RGB hex values ('set_color FF3333'); fish will pick the closest supported color. Some xterms do not advertise term256 support either in the $TERM or terminfo max_colors field, but nevertheless support it. For that reason, fish will default into using it on any xterm (but it can be disabled with an environment variable).

* **Web-based configuration** page. There is a new function 'fish_config'. This spins up a simple Python web server and opens a browser window to it. From this web page, you can set your shell colors and view your functions, variables, and history; all changes apply immediately to all running shells. Eventually all configuration ought to be supported via this mechanism (but in addition to, not instead of, command line mechanisms).

* **Man page completions**. There is a new function 'fish_update_completions'. This function reads all the man1 files from your manpath, removes the roff formatting, parses them to find the commands and options, and outputs fish completions into ~/.config/fish/completions. It won't overwrite existing completion files (except ones that it generated itself).

## Programmatic Changes
* fish is now entirely in C++. I have no particular love for C++, but it provides a ready memory-model to replace halloc. We've made an effort to keep it to a sane and portable subset (no C++11, no boost, no going crazy with templates or smart pointers), but we do use the STL and a little tr1.
* halloc is entirely gone, replaced by normal C++ ownership semantics. If you don't know what halloc is, well, now you have two reasons to be happy.
* All the crufty C data structures are entirely gone. array_list_t, priority_queue_t, hash_table_t, string_buffer_t have been removed and replaced by STL equivalents like std::vector, std::map, and std::wstring. A lot of the string handling now uses std::wstring instead of wchar_t *
* fish now spawns pthreads for tasks like syntax highlighting that require blocking I/O.
* History has been completely rewritten. History files now use an extensible YAML-style syntax. History "merging" (multiple shells writing to the same history file) now works better. There is now a maximum history length of about 250k items (256 * 1024).
* The parser has been "instanced," so you can now create more than one.
* Total #LoC has shrunk slightly even with the new features.

## Performance
* fish now runs syntax highlighting in a background thread, so typing commands is always responsive even on slow filesystems.
* echo, test, and pwd are now builtins, which eliminates many forks.
* The files in share/functions and share/completions now get 'internalized' into C strings that get compiled in with fish. This substantially reduces the number of files touched at startup. A consequence is that you cannot change these functions without recompiling, but often other functions depend on these "standard" functions, so changing them is perhaps not a good idea anyways.

Here are some system call counts for launching and then exiting fish with the default configuration, on OS X. The first column is fish trunk, the next column is with our changes, and the last column is bash for comparison. This data was collected via dtrace.

<table>
<tr> <th> <th> before <th> after <th> bash
<tr> <th> open <td> 9 <td> 4 <td> 5
<tr> <th> fork <td> 28 <td> 14 <td> 0
<tr> <th> stat <td> 131 <td> 85 <td> 11
<tr> <th> lstat <td> 670 <td> 0 <td> 0
<tr> <th> read <td> 332 <td> 80 <td> 4
<tr> <th> write <td> 172 <td> 149 <td> 0
</table>

The large number of forks relative to bash are due to fish's insanely expensive default prompt, which is unchanged in my version. If we switch to a prompt comparable to bash's (lame) default, the forks drop to 16 with trunk, 4 after our changes.

The large reduction in lstat() numbers is due to fish no longer needing to call ttyname() on OS X.

We've got some work to do to be as lean as bash, but we're on the right track.<|MERGE_RESOLUTION|>--- conflicted
+++ resolved
@@ -1,4 +1,3 @@
-<<<<<<< HEAD
 # fish next-minor
 
 ## Deprecations
@@ -18,37 +17,8 @@
 - New color options for the pager have been added (#5524).
 - The default escape delay (to differentiate between the escape key and an alt-combination) has been reduced to 30ms, down from 300ms for the default mode and 100ms for vi-mode (#3904).
 
-
-=======
-# fish 3.0.1
-
-### Fixes and improvements
-
-- exec now behaves properly inside functions (#5449)
-- while loops now evaluate to the last executed command in the loop body (or zero if the body was empty), matching POSIX semantics.
-- fish does not hang on launch when running under Cygwin/MSYS2
-- The pager-toggle-search binding (by default Control-S) now positions the cursor in the completions list.
-- The error when a command is not found is now printed a single time instead of once per argument. (#5588)
-- The git completions now print correct file paths instead of ../../../ (and so on) with older git versions directly inside a git root. (#5578)
-- The git completions won't suggest :/ paths (relative to the git root) so much anymore. (#5574)
-- The git completions will now fuzzy-match paths again. (#5476)
-- The git completions will ignore shell aliases, so enterprising users can set up the wrapping command (via `set -g __fish_git_alias_$command $whatitwraps`). (#5412)
-- A crash when the user's information can't be read was fixed. (#5550)
-- fish no longer crashes when $hostname or some other non-electric read-only variable is used as a loop variable. (#5548)
-- The "kill" completions won't invoke the same command 25 times anymore, speeding matters up considerably. (#5541)
-- Fish now inherits symlinked paths correctly. (#5525)
-- fish_title had a few spaces removed, saving space. (#5517)
-- The `nim` prompt now works correctly when chosen in fish_config. (#5490)
-- A potential crash in `string match` discovered via GLIBCXX_ASSERTIONS was fixed. (#5479)
-- A crash on FreeBSD related to the wcstod_l function was fixed. (#5453)
-- An assertion that checked getpid() in a tight loop was removed, increasing performance in some cases up to 40%. (#5447)
-- `string` now prints help to stdout, like other builtins. (#5495)
-- The completions for `configure` now correctly offer directories. (#5518)
-- The `man` completions won't interpret the argument as a regex anymore. (#5566)
-- Killing the terminal while fish is in vi-normal mode will no longer send it spinning and eating CPU. (#5528)
-- `brew.fish`: Add `update-reset` subcommand completion
-
-=======
+---
+
 # fish 3.0.1 (released February 11, 2019)
 
 This release of fish fixes a number of major issues discovered in fish 3.0.0.
@@ -63,7 +33,7 @@
 - The `pager-toggle-search` binding (Ctrl-S by default) will now activate the search field, even when the pager is not focused.
 - The error when a command is not found is now printed a single time, instead of once per argument (#5588).
 - Fixes and improvements to the git completions, including printing correct paths with older git versions, fuzzy matching again, reducing unnecessary offers of root paths (starting with `:/`) (#5578, #5574, #5476), and ignoring shell aliases, so enterprising users can set up the wrapping command (via `set -g __fish_git_alias_$command $whatitwraps`) (#5412).
-- Significant performance improvements to core shell functions (#5447) and to the `kill` completions (#5541). 
+- Significant performance improvements to core shell functions (#5447) and to the `kill` completions (#5541).
 - Starting in symbolically-linked working directories works correctly (#5525).
 - The default `fish_title` function no longer contains extra spaces (#5517).
 - The `nim` prompt now works correctly when chosen in the Web-based configuration (#5490).
@@ -81,7 +51,6 @@
 If you are upgrading from version 2.7.1 or before, please also review the release notes for 3.0.0 and 3.0b1 (included below).
 
 ---
->>>>>>> e26ab3d8
 
 # fish 3.0.0 (released December 28, 2018)
 
