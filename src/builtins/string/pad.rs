--- conflicted
+++ resolved
@@ -29,11 +29,7 @@
         wopt(L!("center"), NoArgument, 'C'),
         wopt(L!("width"), RequiredArgument, 'w'),
     ];
-<<<<<<< HEAD
-    const SHORT_OPTIONS: &'static wstr = L!("c:rw:");
-=======
-    const SHORT_OPTIONS: &'static wstr = L!(":c:rCw:");
->>>>>>> 6149ac4e
+    const SHORT_OPTIONS: &'static wstr = L!("c:rCw:");
 
     fn parse_opt(&mut self, name: &wstr, c: char, arg: Option<&wstr>) -> Result<(), StringError> {
         match c {
